--- conflicted
+++ resolved
@@ -9,15 +9,11 @@
 cache:
     key:
         files:
-            - pnpm-workspace.yaml
+            - pnpm-lock.yaml
     paths:
         - './node_modules'
         - './packages/*/node_modules'
         - './packages/build-plugins/integration-test/node_modules'
-
-.default-setup: &pnpm-setup
-    before_script:
-        - sudo npm install -g pnpm@10.12.1
 
 .default-setup: &pnpm-setup
     before_script:
@@ -116,11 +112,7 @@
             fi
 
             for f in artifacts/*.tgz; do
-<<<<<<< HEAD
               pnpm publish --dry-run $tag_flag "./$f"
-=======
-              pnpm publish $tag_flag "./$f"
->>>>>>> 2ef00a1b
             done
         - rm -f ~/.npmrc
 
@@ -163,9 +155,5 @@
     script:
         - pnpm install --frozen-lockfile
         # authenticate and release to CDN
-<<<<<<< HEAD
         # - creds-helper init && eval $(creds-helper aws --eval aws:v1/o11y-infra/role/o11y_gdi_otel_js_web_releaser_role)
-=======
-        - creds-helper init && eval $(creds-helper aws --eval aws:v1/o11y-infra/role/o11y_gdi_otel_js_web_releaser_role)
->>>>>>> 2ef00a1b
         - pnpm exec tsx scripts/release-cdn.mts ${CI_COMMIT_REF_NAME}