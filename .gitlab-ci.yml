--- conflicted
+++ resolved
@@ -104,11 +104,7 @@
             fi
 
             for f in artifacts/*.tgz; do
-<<<<<<< HEAD
               npm publish --dry-run $tag_flag "./$f"
-=======
-              npm publish $tag_flag "./$f"
->>>>>>> 8bcd17e9
             done
         - rm -f ~/.npmrc
 
@@ -148,11 +144,6 @@
         CI_JOB_JWT:
             aud: $CICD_VAULT_ADDR
     script:
-        - npm ci --include=dev
         # authenticate and release to CDN
-<<<<<<< HEAD
         # - creds-helper init && eval $(creds-helper aws --eval aws:v1/o11y-infra/role/o11y_gdi_otel_js_web_releaser_role)
-=======
-        - creds-helper init && eval $(creds-helper aws --eval aws:v1/o11y-infra/role/o11y_gdi_otel_js_web_releaser_role)
->>>>>>> 8bcd17e9
         - npx tsx scripts/release-cdn.mts ${CI_COMMIT_REF_NAME}