{
	"name": "@splunk/rum-build-plugins",
	"version": "0.23.0-alpha.4",
	"description": "Build plugins for users of @splunk/otel-web",
	"repository": "github:signalfx/splunk-otel-js-browser",
	"scripts": {
<<<<<<< HEAD
		"compile": "npm-run-all -s compile:* && cd integration-test",
		"compile:tsc": "tsc --build tsconfig.cjs.json tsconfig.esm.json",
		"compile:integration": "cd integration-test/project && pnpm run compile",
		"test:unit": "vitest --run --watch false"
=======
		"compile": "pnpm run compile:plugin && pnpm run compile:webpack",
		"compile:plugin": "tsc --build tsconfig.cjs.json tsconfig.esm.json",
		"compile:webpack": "node tests/build-webpack.mjs"
>>>>>>> 2ef00a1b
	},
	"author": "Splunk Observability Instrumentals Team <ssg-observability-instrumentals-npm@splunk.com>",
	"license": "Apache-2.0",
	"main": "dist/cjs/index.js",
	"module": "dist/esm/index.js",
	"types": "dist/cjs/index.d.ts",
	"exports": {
		"types": "./dist/cjs/index.d.ts",
		"import": "./dist/esm/index.js",
		"require": "./dist/cjs/index.js"
	},
	"files": [
		"dist/cjs/**/*.js",
		"dist/cjs/**/*.js.map",
		"dist/cjs/**/*.d.ts",
		"dist/esm/**/*.js",
		"dist/esm/**/*.js.map",
		"dist/esm/**/*.d.ts"
	],
	"dependencies": {
		"axios": "^1.7.7",
		"form-data": "^4.0.1",
		"unplugin": "^1.14.1"
	},
	"devDependencies": {
		"@types/node": "^24.0.3",
		"ts-node": "^10.9.1",
		"webpack": "^5.76.0",
		"webpack-cli": "^6.0.1"
	},
	"peerDependencies": {
		"webpack": "^5"
	},
	"publishConfig": {
		"access": "public"
	},
	"bugs": {
		"url": "https://github.com/signalfx/splunk-otel-js-browser/issues"
	},
	"homepage": "https://github.com/signalfx/splunk-otel-js-browser#readme"
}<|MERGE_RESOLUTION|>--- conflicted
+++ resolved
@@ -4,16 +4,9 @@
 	"description": "Build plugins for users of @splunk/otel-web",
 	"repository": "github:signalfx/splunk-otel-js-browser",
 	"scripts": {
-<<<<<<< HEAD
-		"compile": "npm-run-all -s compile:* && cd integration-test",
-		"compile:tsc": "tsc --build tsconfig.cjs.json tsconfig.esm.json",
-		"compile:integration": "cd integration-test/project && pnpm run compile",
-		"test:unit": "vitest --run --watch false"
-=======
 		"compile": "pnpm run compile:plugin && pnpm run compile:webpack",
 		"compile:plugin": "tsc --build tsconfig.cjs.json tsconfig.esm.json",
 		"compile:webpack": "node tests/build-webpack.mjs"
->>>>>>> 2ef00a1b
 	},
 	"author": "Splunk Observability Instrumentals Team <ssg-observability-instrumentals-npm@splunk.com>",
 	"license": "Apache-2.0",
