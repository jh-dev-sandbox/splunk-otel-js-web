{
	"name": "@splunk/otel-js-web-integration-tests",
	"private": true,
<<<<<<< HEAD
	"version": "1.0.1-alpha.1",
=======
	"version": "0.22.0",
>>>>>>> 4fca917b
	"repository": "github:signalfx/splunk-otel-js-browser",
	"scripts": {
		"server": "run-p server:*",
		"server:same-origin": "PORT=3000 tsx src/server/server.ts",
		"server:cross-origin": "PORT=3001 tsx src/server/server.ts",
		"server:socketio": "PORT=3002 tsx src/server/server-socketio.ts",
		"test": "npx playwright test",
		"compile": "exit 0;"
	},
	"author": "Splunk Observability Instrumentals Team <ssg-observability-instrumentals-npm@splunk.com>",
	"license": "Apache-2.0",
	"devDependencies": {
		"@fastify/cors": "^11.0.0",
		"@fastify/static": "^8.1.1",
		"@playwright/test": "^1.52.0",
		"@types/ejs": "^3.1.5",
		"@types/express": "^5.0.0",
		"@types/node": "^22.13.13",
		"cors": "^2.8.5",
		"ejs": "^3.1.10"
	},
	"bugs": {
		"url": "https://github.com/signalfx/splunk-otel-js-web/issues"
	},
	"homepage": "https://github.com/signalfx/splunk-otel-js-web#readme",
	"dependencies": {
		"@fastify/view": "^11.0.0",
		"@fastify/websocket": "^11.0.2",
		"npm-run-all": "^4.1.5",
		"pino-pretty": "^13.0.0",
		"socket.io": "^4.8.1",
		"tsx": "^4.19.3"
	}
}<|MERGE_RESOLUTION|>--- conflicted
+++ resolved
@@ -1,11 +1,7 @@
 {
 	"name": "@splunk/otel-js-web-integration-tests",
 	"private": true,
-<<<<<<< HEAD
-	"version": "1.0.1-alpha.1",
-=======
 	"version": "0.22.0",
->>>>>>> 4fca917b
 	"repository": "github:signalfx/splunk-otel-js-browser",
 	"scripts": {
 		"server": "run-p server:*",
