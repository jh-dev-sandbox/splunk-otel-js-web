{
	"name": "@splunk/otel-js-web-integration-tests",
	"private": true,
<<<<<<< HEAD
	"version": "0.23.0-alpha.1",
=======
	"version": "0.23.0-alpha.4",
>>>>>>> ecb0643d
	"repository": "github:signalfx/splunk-otel-js-browser",
	"scripts": {
		"server": "run-p server:*",
		"server:same-origin": "PORT=3000 tsx src/server/server.ts",
		"server:cross-origin": "PORT=3001 tsx src/server/server.ts",
		"server:socketio": "PORT=3002 tsx src/server/server-socketio.ts",
		"start": "nodemon --exec run-p server:* --ext js,ts,ejs",
		"test": "npx playwright test",
		"compile": "exit 0;"
	},
	"author": "Splunk Observability Instrumentals Team <ssg-observability-instrumentals-npm@splunk.com>",
	"license": "Apache-2.0",
	"devDependencies": {
		"@fastify/cors": "^11.0.0",
		"@fastify/static": "^8.1.1",
		"@playwright/test": "^1.52.0",
		"@types/ejs": "^3.1.5",
		"@types/express": "^5.0.0",
		"@types/node": "^22.15.29",
		"cors": "^2.8.5",
		"ejs": "^3.1.10",
		"nodemon": "^3.1.9"
	},
	"bugs": {
		"url": "https://github.com/signalfx/splunk-otel-js-web/issues"
	},
	"homepage": "https://github.com/signalfx/splunk-otel-js-web#readme",
	"dependencies": {
		"@fastify/view": "^11.0.0",
		"@fastify/websocket": "^11.0.2",
		"npm-run-all": "^4.1.5",
		"pino-pretty": "^13.0.0",
		"socket.io": "^4.8.1",
		"tsx": "^4.19.3"
	}
}<|MERGE_RESOLUTION|>--- conflicted
+++ resolved
@@ -1,11 +1,7 @@
 {
 	"name": "@splunk/otel-js-web-integration-tests",
 	"private": true,
-<<<<<<< HEAD
-	"version": "0.23.0-alpha.1",
-=======
 	"version": "0.23.0-alpha.4",
->>>>>>> ecb0643d
 	"repository": "github:signalfx/splunk-otel-js-browser",
 	"scripts": {
 		"server": "run-p server:*",
