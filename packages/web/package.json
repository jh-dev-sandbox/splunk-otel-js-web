{
	"name": "@splunk/otel-web",
<<<<<<< HEAD
	"version": "1.0.1-alpha.1",
=======
	"version": "0.22.0",
>>>>>>> 4fca917b
	"description": "Splunk distribution of Open Telemetry for browser environment.",
	"repository": "github:signalfx/splunk-otel-js-browser",
	"scripts": {
		"compile": "npm-run-all -s compile:*",
		"compile:browser": "rollup -c",
		"compile:tsc": "tsc --build tsconfig.cjs.json tsconfig.esm.json"
	},
	"author": "Splunk Observability Instrumentals Team <ssg-observability-instrumentals-npm@splunk.com>",
	"license": "Apache-2.0",
	"main": "dist/cjs/index.js",
	"module": "dist/esm/index.js",
	"types": "dist/cjs/index.d.ts",
	"exports": {
		"types": "./dist/cjs/index.d.ts",
		"import": "./dist/esm/index.js",
		"require": "./dist/cjs/index.js"
	},
	"files": [
		"dist/cjs/**/*.js",
		"dist/cjs/**/*.js.map",
		"dist/cjs/**/*.d.ts",
		"dist/esm/**/*.js",
		"dist/esm/**/*.js.map",
		"dist/esm/**/*.d.ts"
	],
	"dependencies": {
		"@babel/runtime": "^7.26.10",
		"@opentelemetry/api": "^1.9.0",
		"@opentelemetry/core": "^1.25.1",
		"@opentelemetry/exporter-trace-otlp-http": "^0.52.1",
		"@opentelemetry/exporter-zipkin": "^1.25.1",
		"@opentelemetry/instrumentation": "^0.52.1",
		"@opentelemetry/instrumentation-document-load": "^0.39.0",
		"@opentelemetry/instrumentation-fetch": "^0.52.1",
		"@opentelemetry/instrumentation-xml-http-request": "^0.52.1",
		"@opentelemetry/resources": "^1.25.1",
		"@opentelemetry/sdk-trace-base": "^1.25.1",
		"@opentelemetry/sdk-trace-web": "^1.25.1",
		"@opentelemetry/semantic-conventions": "^1.25.1",
		"shimmer": "^1.2.1",
		"web-vitals": "^3.5.2"
	},
	"devDependencies": {
		"@babel/plugin-transform-runtime": "^7.24.7",
		"@babel/preset-env": "^7.24.7",
		"@babel/runtime-corejs3": "^7.24.7",
		"@rollup/plugin-babel": "^6.0.3",
		"@rollup/plugin-commonjs": "^25.0.3",
		"@rollup/plugin-json": "^6.0.0",
		"@rollup/plugin-node-resolve": "^16.0.1",
		"@rollup/plugin-terser": "^0.4.3",
		"@rollup/plugin-typescript": "^11.1.2",
		"@types/shimmer": "^1.2.0",
		"npm-run-all": "^4.1.5",
		"rollup": "^4.18.0",
		"rollup-plugin-istanbul": "^4.0.0",
		"rollup-plugin-polyfill-node": "^0.12.0",
		"socket.io-client": "^4.8.1"
	},
	"bugs": {
		"url": "https://github.com/signalfx/splunk-otel-js-web/issues"
	},
	"homepage": "https://github.com/signalfx/splunk-otel-js-web#readme",
	"publishConfig": {
		"access": "public"
	},
	"optionalDependencies": {
		"@rollup/rollup-linux-x64-gnu": "^4.37.0"
	}
}<|MERGE_RESOLUTION|>--- conflicted
+++ resolved
@@ -1,10 +1,6 @@
 {
 	"name": "@splunk/otel-web",
-<<<<<<< HEAD
-	"version": "1.0.1-alpha.1",
-=======
 	"version": "0.22.0",
->>>>>>> 4fca917b
 	"description": "Splunk distribution of Open Telemetry for browser environment.",
 	"repository": "github:signalfx/splunk-otel-js-browser",
 	"scripts": {
