{
	"name": "@splunk/otel-web-session-recorder",
<<<<<<< HEAD
	"version": "1.0.1-alpha.1",
=======
	"version": "0.22.0",
>>>>>>> 4fca917b
	"description": "Splunk distribution of rrweb for recording session",
	"repository": "github:signalfx/splunk-otel-js-browser",
	"scripts": {
		"compile": "npm-run-all -s compile:*",
		"compile:browser": "rollup -c",
		"compile:tsc": "tsc --build tsconfig.cjs.json tsconfig.esm.json"
	},
	"author": "Splunk Observability Instrumentals Team <ssg-observability-instrumentals-npm@splunk.com>",
	"license": "Apache-2.0",
	"main": "dist/cjs/index.js",
	"browser": "dist/cjs/index.js",
	"module": "dist/esm/index.js",
	"types": "dist/cjs/index.d.ts",
	"exports": {
		"types": "./dist/cjs/index.d.ts",
		"import": "./dist/esm/index.js",
		"require": "./dist/cjs/index.js"
	},
	"files": [
		"dist/cjs/**/*.js",
		"dist/cjs/**/*.js.map",
		"dist/cjs/**/*.d.ts",
		"dist/esm/**/*.js",
		"dist/esm/**/*.js.map",
		"dist/esm/**/*.d.ts"
	],
	"dependencies": {
		"@babel/runtime": "~7.26.10",
		"@opentelemetry/api": "^1.9.0",
		"@opentelemetry/core": "^1.25.1",
		"@opentelemetry/resources": "^1.25.1",
		"fflate": "^0.8.0",
		"rrweb": "^1.1.3",
		"type-fest": "^4.37.0"
	},
	"peerDependencies": {
<<<<<<< HEAD
		"@splunk/otel-web": "1.0.1-alpha.1"
=======
		"@splunk/otel-web": "^0.22.0"
>>>>>>> 4fca917b
	},
	"devDependencies": {
		"@babel/plugin-transform-runtime": "^7.22.9",
		"@babel/preset-env": "^7.22.9",
		"@babel/runtime-corejs3": "^7.22.6",
		"@rollup/plugin-commonjs": "^25.0.3",
		"@rollup/plugin-json": "^6.0.0",
		"@rollup/plugin-node-resolve": "^16.0.1",
		"@rollup/plugin-terser": "^0.4.3",
		"@rollup/plugin-typescript": "^11.1.2",
		"npm-run-all": "^4.1.5",
		"protobufjs-cli": "^1.1.3",
		"rollup": "^3.26.3",
		"rollup-plugin-istanbul": "^4.0.0",
		"rollup-plugin-polyfill-node": "^0.12.0"
	},
	"bugs": {
		"url": "https://github.com/signalfx/splunk-otel-js-web/issues"
	},
	"homepage": "https://github.com/signalfx/splunk-otel-js-web#readme",
	"publishConfig": {
		"access": "public"
	},
	"optionalDependencies": {
		"@rollup/rollup-linux-x64-gnu": "^4.37.0"
	}
}<|MERGE_RESOLUTION|>--- conflicted
+++ resolved
@@ -1,10 +1,6 @@
 {
 	"name": "@splunk/otel-web-session-recorder",
-<<<<<<< HEAD
-	"version": "1.0.1-alpha.1",
-=======
 	"version": "0.22.0",
->>>>>>> 4fca917b
 	"description": "Splunk distribution of rrweb for recording session",
 	"repository": "github:signalfx/splunk-otel-js-browser",
 	"scripts": {
@@ -41,11 +37,7 @@
 		"type-fest": "^4.37.0"
 	},
 	"peerDependencies": {
-<<<<<<< HEAD
-		"@splunk/otel-web": "1.0.1-alpha.1"
-=======
 		"@splunk/otel-web": "^0.22.0"
->>>>>>> 4fca917b
 	},
 	"devDependencies": {
 		"@babel/plugin-transform-runtime": "^7.22.9",
